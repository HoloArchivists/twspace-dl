--- conflicted
+++ resolved
@@ -68,78 +68,8 @@
             self["media_key"] = root["media_key"]
 
     @staticmethod
-<<<<<<< HEAD
-    def _metadata(space_id: str, cookie_str: Optional[str] = None, csrf_token: Optional[str] = None) -> dict:
-        params = {
-            "variables": (
-                "{"
-                f'"id":"{space_id}",'
-                '"isMetatagsQuery":true,'
-                '"withReplays":true,'
-                '"withListeners":true'
-                "}"
-            ),
-            "features": (
-                "{"
-                '"spaces_2022_h2_clipping": true,'
-                '"spaces_2022_h2_spaces_communities": true,'
-                '"responsive_web_graphql_exclude_directive_enabled": true,'
-                '"verified_phone_label_enabled": false,'
-                '"creator_subscriptions_tweet_preview_api_enabled": true,'
-                '"responsive_web_graphql_skip_user_profile_image_extensions_enabled": false,'
-                '"tweetypie_unmention_optimization_enabled": true,'
-                '"responsive_web_edit_tweet_api_enabled": true,'
-                '"graphql_is_translatable_rweb_tweet_is_translatable_enabled": true,'
-                '"view_counts_everywhere_api_enabled": true,'
-                '"longform_notetweets_consumption_enabled": true,'
-                '"responsive_web_twitter_article_tweet_consumption_enabled": false,'
-                '"tweet_awards_web_tipping_enabled": false,'
-                '"freedom_of_speech_not_reach_fetch_enabled": true,'
-                '"standardized_nudges_misinfo": true,'
-                '"tweet_with_visibility_results_prefer_gql_limited_actions_policy_enabled": true,'
-                '"responsive_web_graphql_timeline_navigation_enabled": true,'
-                '"longform_notetweets_rich_text_read_enabled": true,'
-                '"longform_notetweets_inline_media_enabled": true,'
-                '"responsive_web_media_download_video_enabled": false,'
-                '"responsive_web_enhance_cards_enabled": false'
-                "}"
-            ),
-            "fieldToggles": (
-                "{"
-                '"withAuxiliaryUserLabels":false,'
-                '"withArticleRichContentState":false'
-                "}"
-            )
-        }
-        headers = {
-            "authorization": (
-                "Bearer "
-                "AAAAAAAAAAAAAAAAAAAAANRILgAAAAAAnNwIzUejRCOuH5E6I8xnZz4puTs"
-                "=1Zv7ttfk8LF81IUq16cHjhLTvJu4FA33AGWWjCpTnA"
-            ),
-        }
-        if cookie_str:
-            headers["cookie"] = cookie_str
-        else:
-            logging.warning("No cookie string provided, request will likely be rejected")
-
-        if csrf_token:
-            headers["x-csrf-token"] = csrf_token
-        else:
-            logging.warning("No csrf token provided, request will likely be rejected")
-
-        response = requests.get(
-            "https://twitter.com/i/api/graphql/j0gdijZvHUVbR2fMtxcgHg/AudioSpaceById",
-            params=params,
-            headers=headers,
-            timeout=30,
-        )
-        response.raise_for_status()
-        metadata = response.json()
-=======
     def _metadata(space_id: str) -> dict:
         metadata = API.graphql_api.audio_space_by_id(space_id)
->>>>>>> dac047d6
         try:
             media_key = metadata["data"]["audioSpace"]["metadata"]["media_key"]
             logging.debug("Media Key: %s", media_key)
@@ -230,139 +160,10 @@
         return cls(cls._metadata(space_id))
 
     @classmethod
-<<<<<<< HEAD
-    def from_user_tweets(cls, url: str, cookie_str: Optional[str] = None, csrf_token: Optional[str] = None):
-        """Create a Twspace instance from the first space
-        found in the 20 last user tweets"""
-        user_id = twitter.user_id(url)
-        headers = {
-            "authorization": (
-                "Bearer "
-                "AAAAAAAAAAAAAAAAAAAAANRILgAAAAAAnNwIzUejRCOuH5E6I8xnZz4puTs"
-                "=1Zv7ttfk8LF81IUq16cHjhLTvJu4FA33AGWWjCpTnA"
-            )
-        }
-        if cookie_str:
-            headers["cookie"] = cookie_str
-        else:
-            logging.warning("No cookie string provided, request will likely be rejected")
-
-        if csrf_token:
-            headers["x-csrf-token"] = csrf_token
-        else:
-            logging.warning("No csrf token provided, request will likely be rejected")
-
-        params = {
-            "variables": (
-                "{"
-                f'"userId":"{user_id}",'
-                '"count":20,'
-                '"includePromotedContent":true,'
-                '"withQuickPromoteEligibilityTweetFields":true,'
-                '"withVoice":true,'
-                '"withV2Timeline":true'
-                "}"
-            ),
-            "features": (
-                "{"
-                '"rweb_lists_timeline_redesign_enabled": true,'
-                '"responsive_web_graphql_exclude_directive_enabled": true,'
-                '"verified_phone_label_enabled": false,'
-                '"creator_subscriptions_tweet_preview_api_enabled": true,'
-                '"responsive_web_graphql_timeline_navigation_enabled": true,'
-                '"responsive_web_graphql_skip_user_profile_image_extensions_enabled": false,'
-                '"tweetypie_unmention_optimization_enabled": true,'
-                '"responsive_web_edit_tweet_api_enabled": true,'
-                '"graphql_is_translatable_rweb_tweet_is_translatable_enabled": true,'
-                '"view_counts_everywhere_api_enabled": true,'
-                '"longform_notetweets_consumption_enabled": true,'
-                '"responsive_web_twitter_article_tweet_consumption_enabled": false,'
-                '"tweet_awards_web_tipping_enabled": false,'
-                '"freedom_of_speech_not_reach_fetch_enabled": true,'
-                '"standardized_nudges_misinfo": true,'
-                '"tweet_with_visibility_results_prefer_gql_limited_actions_policy_enabled": true,'
-                '"longform_notetweets_rich_text_read_enabled": true,'
-                '"longform_notetweets_inline_media_enabled": true,'
-                '"responsive_web_media_download_video_enabled": false,'
-                '"responsive_web_enhance_cards_enabled": false'
-                "}"
-            ),
-            "fieldToggles": (
-                "{"
-                '"withAuxiliaryUserLabels":false,'
-                '"withArticleRichContentState":false'
-                "}"
-            )
-        }
-        response = requests.get(
-            "https://twitter.com/i/api/graphql/2GIWTr7XwadIixZDtyXd4A/UserTweets",
-            params=params,
-            headers=headers,
-            timeout=30,
-        )
-        tweets = response.text
-
-        try:
-            space_id = re.findall(r"(?<=https://twitter.com/i/spaces/)\w*", tweets)[0]
-        except (IndexError, json.JSONDecodeError) as err:
-            raise RuntimeError(
-                "User hasn't tweeted a space, retry with cookies"
-            ) from err
-        return cls(cls._metadata(space_id))
-
-    @classmethod
-    def from_user_avatar(cls, user_url, cookie_str: str, csrf_token: Optional[str] = None):
-        """Create a Twspace instance from a twitter user's ongoing space"""
-        headers = {
-            "authorization": (
-                "Bearer "
-                "AAAAAAAAAAAAAAAAAAAAANRILgAAAAAAnNwIzUejRCOuH5E6I8xnZz4puTs"
-                "=1Zv7ttfk8LF81IUq16cHjhLTvJu4FA33AGWWjCpTnA"
-            ),
-            "cookie": cookie_str,
-        }
-        if csrf_token:
-            headers["x-csrf-token"] = csrf_token
-        else:
-            logging.warning(
-                "csrf token not provided, "
-                "you may encounter a 403 error if you are not logged in"
-            )
-        user_id = twitter.user_id(user_url)
-        params = {"user_ids": user_id, "only_spaces": "true"}
-        avatar_content_res = requests.get(
-            "https://twitter.com/i/api/fleets/v1/avatar_content",
-            params=params,
-            headers=headers,
-            timeout=30,
-        )
-        if avatar_content_res.ok:
-            avatar_content = avatar_content_res.json()
-        else:
-            logging.debug(avatar_content_res.text)
-            if avatar_content_res.status_code == requests.codes.too_many:
-                raise ValueError(
-                    (
-                        "Response status code is 429! "
-                        "You hit Twitter's ratelimit, retry later."
-                    )
-                )
-            if 400 <= avatar_content_res.status_code < 500:
-                raise ValueError(
-                    "Response code is in the 4XX range. Bad request on our side"
-                )
-            if avatar_content_res.status_code >= 500:
-                raise ValueError(
-                    "Response code is over 500. There was an error on Twitter's side"
-                )
-            raise ValueError("Can't get proper response")
-
-=======
     def from_user_avatar(cls, user_url: str):
         """Create a Twspace instance from a twitter user's ongoing space"""
         user_id = API.graphql_api.user_id_from_url(user_url)
         avatar_content = API.fleets_api.avatar_content(user_id)
->>>>>>> dac047d6
         try:
             broadcast_id = avatar_content["users"][user_id]["spaces"]["live_content"][
                 "audiospace"

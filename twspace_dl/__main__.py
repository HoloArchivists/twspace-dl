"""Script designed to help download twitter spaces"""
import argparse
import datetime
import json
import logging
import os
import shutil
import sys
from typing import Iterable

from twspace_dl.login import Login, is_expired, load_from_file, write_to_file
from twspace_dl.twitter import guest_token
from twspace_dl.twspace import Twspace
from twspace_dl.twspace_dl import TwspaceDL


def space(args: argparse.Namespace) -> None:
    """Manage the twitter space related function"""
    has_input = (
        args.user_url
        or args.input_url
        or args.input_metadata
        or args.from_dynamic_url
        or args.from_master_url
    )
    has_login = (args.username and args.password) or args.input_cookie_file
    if not has_input:
        print(
            "Either user url, space url, dynamic url or master url should be provided"
        )
        sys.exit(2)

    logging.basicConfig(level=logging.DEBUG if args.verbose else logging.INFO)

    auth_token = ""
    if has_login:
        if args.input_cookie_file:
            if args.username and args.password and is_expired(args.input_cookie_file):
                auth_token = Login(args.username, args.password, guest_token()).login()
                write_to_file(auth_token, args.output_cookie_file)
            else:
                auth_token = load_from_file(args.input_cookie_file)
        else:
            auth_token = Login(args.username, args.password, guest_token()).login()

    if args.user_url:
        if auth_token:
            twspace = Twspace.from_user_avatar(args.user_url, auth_token)
        else:
            twspace = Twspace.from_user_tweets(args.user_url)
    elif args.input_metadata:
        twspace = Twspace.from_file(args.input_metadata)
    else:
        twspace = Twspace.from_space_url(args.input_url)
    twspace_dl = TwspaceDL(twspace, args.output)

    if args.from_dynamic_url:
        twspace_dl.dyn_url = args.from_dynamic_url
    if args.from_master_url:
        twspace_dl.master_url = args.from_master_url

    if args.write_metadata:
        metadata = json.dumps(twspace.source, indent=4)
        filename = twspace_dl.filename
        with open(f"{filename}.json", "w", encoding="utf-8") as metadata_io:
            metadata_io.write(metadata)
    if args.url:
        print(twspace_dl.master_url)
    if args.write_url:
        with open(args.write_url, "a", encoding="utf-8") as url_output:
            url_output.write(twspace_dl.master_url)
    if args.write_playlist:
        twspace_dl.write_playlist()

    if not args.skip_download:
        try:
            twspace_dl.download()
        except KeyboardInterrupt:
            logging.info("Download Interrupted")
        finally:
            if not args.keep_files and os.path.exists(twspace_dl._tmpdir):
                shutil.rmtree(twspace_dl._tmpdir)


def main() -> None:
    """Main function, creates the argument parser"""
    parser = argparse.ArgumentParser(
        description="Script designed to help download twitter spaces"
    )

    input_group = parser.add_argument_group("input")
    input_method = input_group.add_mutually_exclusive_group()
    output_group = parser.add_argument_group("output")
    login_group = parser.add_argument_group("login")

    parser.add_argument("-v", "--verbose", action="store_true")
    parser.add_argument("-s", "--skip-download", action="store_true")
    parser.add_argument("-k", "--keep-files", action="store_true")
    parser.add_argument("-l", "--log", action="store_true", help="create logfile")
    parser.add_argument("--input-cookie-file", type=str, metavar="COOKIE_FILE")

    login_group.add_argument("--username", type=str, metavar="USERNAME", default=None)
    login_group.add_argument("--password", type=str, metavar="PASSWORD", default=None)
    login_group.add_argument(
        "--output-cookie-file",
        type=str,
        metavar="OUTPUT_COOKIE_FILE",
        default=None,
    )

    input_method.add_argument("-i", "--input-url", type=str, metavar="SPACE_URL")
    input_method.add_argument("-U", "--user-url", type=str, metavar="USER_URL")
    input_group.add_argument(
        "-d",
        "--from-dynamic-url",
        type=str,
        metavar="DYN_URL",
        help=(
            "use the dynamic url for the processes(useful for ended spaces)\n"
            "example: https://prod-fastly-ap-northeast-1.video.pscp.tv/Transcoding/v1/"
            "hls/zUUpEgiM0M18jCGxo2eSZs99p49hfyFQr1l4cdze-Sp4T-DQOMMoZpkbdyetgfwscfvvUk"
            "AdeF-I5hPI4bGoYg/non_transcode/ap-northeast-1/"
            "periscope-replay-direct-prod-ap-northeast-1-public/"
            "audio-space/dynamic_playlist.m3u8?type=live"
        ),
    )
    input_group.add_argument(
        "-f",
        "--from-master-url",
        type=str,
        metavar="URL",
        help=(
            "use the master url for the processes(useful for ended spaces)\n"
            "example: https://prod-fastly-ap-northeast-1.video.pscp.tv/Transcoding/v1/"
            "hls/YRSsw6_P5xUZHMualK5-ihvePR6o4QmoZVOBGicKvmkL_KB9IQYtxVqm3P_"
            "vpZ2HnFkoRfar4_uJOjqC8OCo5A/non_transcode/ap-northeast-1/"
            "periscope-replay-direct-prod-ap-northeast-1-public/"
            "audio-space/master_playlist.m3u8"
        ),
    )
    input_group.add_argument(
        "-M",
        "--input-metadata",
        type=str,
        metavar="PATH",
        help=(
            "use a metadata json file instead of input url\n"
            "(useful for very old ended spaces)"
        ),
    )

    output_group.add_argument(
        "-o",
        "--output",
        type=str,
        metavar="FORMAT_STR",
    )
    output_group.add_argument(
        "-m",
        "--write-metadata",
        action="store_true",
        help="write the full metadata json to a file",
    )
    output_group.add_argument(
        "-p",
        "--write-playlist",
        action="store_true",
        help=(
            "write the m3u8 used to download the stream"
            "(e.g. if you want to use another downloader)"
        ),
    )
    output_group.add_argument(
        "-u", "--url", action="store_true", help="display the master url"
    )
    output_group.add_argument(
        "--write-url", type=str, metavar="URL_OUTPUT", help="write master url to file"
    )
    parser.set_defaults(func=space)
    if len(sys.argv) == 1:
        parser.print_help(sys.stderr)
        sys.exit(1)
    args = parser.parse_args()
    args.func(args)


<<<<<<< HEAD
def space(args: argparse.Namespace) -> None:
    """Manage the twitter space related function"""
    has_input = (
        args.user_url
        or args.input_url
        or args.input_metadata
        or args.from_dynamic_url
        or args.from_master_url
    )
    has_login = (args.username and args.password) or args.input_cookie_file
    if not has_input:
        print(
            "Either user url, space url, dynamic url or master url should be provided"
        )
        sys.exit(2)

    if args.log:
        log_filename = datetime.datetime.now().strftime(
            ".twspace-dl.%Y-%m-%d_%H-%M-%S_%s.log"
        )
        handlers = [
            logging.FileHandler(log_filename),
            logging.StreamHandler(),
        ]  # type: Iterable[logging.Handler] | None
    else:
        handlers = None

    logging.basicConfig(
        level=logging.DEBUG if args.verbose else logging.INFO,
        format="%(asctime)s [%(levelname)s] %(message)s",
        handlers=handlers,
    )

    auth_token = ""
    if has_login:
        if args.input_cookie_file:
            if args.username and args.password and is_expired(args.input_cookie_file):
                auth_token = Login(args.username, args.password, guest_token()).login()
                write_to_file(auth_token, args.output_cookie_file)
            else:
                auth_token = load_from_file(args.input_cookie_file)
        else:
            auth_token = Login(args.username, args.password, guest_token()).login()

    if args.user_url:
        if auth_token:
            twspace = Twspace.from_user_avatar(args.user_url, auth_token)
        else:
            twspace = Twspace.from_user_tweets(args.user_url)
    elif args.input_metadata:
        twspace = Twspace.from_file(args.input_metadata)
    else:
        twspace = Twspace.from_space_url(args.input_url)
    twspace_dl = TwspaceDL(twspace, args.output)

    if args.from_dynamic_url:
        twspace_dl.dyn_url = args.from_dynamic_url
    if args.from_master_url:
        twspace_dl.master_url = args.from_master_url

    if args.write_metadata:
        metadata = json.dumps(twspace.source, indent=4)
        filename = twspace_dl.filename
        with open(f"{filename}.json", "w", encoding="utf-8") as metadata_io:
            metadata_io.write(metadata)
    if args.url:
        print(twspace_dl.master_url)
    if args.write_url:
        with open(args.write_url, "a", encoding="utf-8") as url_output:
            url_output.write(twspace_dl.master_url)
    if args.write_playlist:
        twspace_dl.write_playlist()

    if not args.skip_download:
        try:
            twspace_dl.download()
        except KeyboardInterrupt:
            logging.info("Download Interrupted")
        finally:
            if not args.keep_files and os.path.exists(twspace_dl._tmpdir):
                shutil.rmtree(twspace_dl._tmpdir)


=======
>>>>>>> 61bb4e3e
if __name__ == "__main__":
    main()<|MERGE_RESOLUTION|>--- conflicted
+++ resolved
@@ -184,91 +184,5 @@
     args.func(args)
 
 
-<<<<<<< HEAD
-def space(args: argparse.Namespace) -> None:
-    """Manage the twitter space related function"""
-    has_input = (
-        args.user_url
-        or args.input_url
-        or args.input_metadata
-        or args.from_dynamic_url
-        or args.from_master_url
-    )
-    has_login = (args.username and args.password) or args.input_cookie_file
-    if not has_input:
-        print(
-            "Either user url, space url, dynamic url or master url should be provided"
-        )
-        sys.exit(2)
-
-    if args.log:
-        log_filename = datetime.datetime.now().strftime(
-            ".twspace-dl.%Y-%m-%d_%H-%M-%S_%s.log"
-        )
-        handlers = [
-            logging.FileHandler(log_filename),
-            logging.StreamHandler(),
-        ]  # type: Iterable[logging.Handler] | None
-    else:
-        handlers = None
-
-    logging.basicConfig(
-        level=logging.DEBUG if args.verbose else logging.INFO,
-        format="%(asctime)s [%(levelname)s] %(message)s",
-        handlers=handlers,
-    )
-
-    auth_token = ""
-    if has_login:
-        if args.input_cookie_file:
-            if args.username and args.password and is_expired(args.input_cookie_file):
-                auth_token = Login(args.username, args.password, guest_token()).login()
-                write_to_file(auth_token, args.output_cookie_file)
-            else:
-                auth_token = load_from_file(args.input_cookie_file)
-        else:
-            auth_token = Login(args.username, args.password, guest_token()).login()
-
-    if args.user_url:
-        if auth_token:
-            twspace = Twspace.from_user_avatar(args.user_url, auth_token)
-        else:
-            twspace = Twspace.from_user_tweets(args.user_url)
-    elif args.input_metadata:
-        twspace = Twspace.from_file(args.input_metadata)
-    else:
-        twspace = Twspace.from_space_url(args.input_url)
-    twspace_dl = TwspaceDL(twspace, args.output)
-
-    if args.from_dynamic_url:
-        twspace_dl.dyn_url = args.from_dynamic_url
-    if args.from_master_url:
-        twspace_dl.master_url = args.from_master_url
-
-    if args.write_metadata:
-        metadata = json.dumps(twspace.source, indent=4)
-        filename = twspace_dl.filename
-        with open(f"{filename}.json", "w", encoding="utf-8") as metadata_io:
-            metadata_io.write(metadata)
-    if args.url:
-        print(twspace_dl.master_url)
-    if args.write_url:
-        with open(args.write_url, "a", encoding="utf-8") as url_output:
-            url_output.write(twspace_dl.master_url)
-    if args.write_playlist:
-        twspace_dl.write_playlist()
-
-    if not args.skip_download:
-        try:
-            twspace_dl.download()
-        except KeyboardInterrupt:
-            logging.info("Download Interrupted")
-        finally:
-            if not args.keep_files and os.path.exists(twspace_dl._tmpdir):
-                shutil.rmtree(twspace_dl._tmpdir)
-
-
-=======
->>>>>>> 61bb4e3e
 if __name__ == "__main__":
     main()
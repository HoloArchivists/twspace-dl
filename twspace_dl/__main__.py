"""Script designed to help download twitter spaces"""
import argparse
import datetime
import json
import logging
import os
import sys
from typing import Iterable, Type
from types import TracebackType

from twspace_dl.login import Login, is_expired, load_from_file, write_to_file
from twspace_dl.twitter import guest_token
from twspace_dl.twspace import Twspace
from twspace_dl.twspace_dl import TwspaceDL

EXIT_CODE_SUCCESS = 0
EXIT_CODE_ERROR = 1
EXIT_CODE_MISUSE = 2

<<<<<<< HEAD
def exception_hook(
    _: Type[BaseException],
    exc_value: BaseException,
    _t: TracebackType = None,
) -> None:
    """Make Exceptions more legible for the end users"""
    # Exception type and value
    print(f"\033[31;1;4mError\033[0m: {exc_value}\nRetry with -v to see more details")


def space(args: argparse.Namespace) -> None:
=======

def space(args: argparse.Namespace) -> int:
>>>>>>> c3552d33
    """Manage the twitter space related function"""
    has_input = (
        args.user_url
        or args.input_url
        or args.input_metadata
        or args.from_dynamic_url
        or args.from_master_url
    )
    has_login = (args.username and args.password) or args.input_cookie_file
    if not has_input:
        print(
            "Either user url, space url, dynamic url or master url should be provided"
        )
        return EXIT_CODE_MISUSE

    if args.log:
        log_filename = datetime.datetime.now().strftime(
            ".twspace-dl.%Y-%m-%d_%H-%M-%S_%f.log"
        )
        handlers = [
            logging.FileHandler(log_filename),
            logging.StreamHandler(),
        ]  # type: Iterable[logging.Handler] | None
    else:
        handlers = None

    if not args.verbose:
        sys.excepthook = exception_hook
        logging.basicConfig(
            level=logging.INFO,
            format="%(levelname)s: %(message)s",
            handlers=handlers,
        )
    else:
        logging.basicConfig(
            level=logging.DEBUG,
            format="%(asctime)s [%(levelname)s] %(message)s",
            handlers=handlers,
        )

    auth_token = ""
    if has_login:
        if args.input_cookie_file:
            if args.username and args.password and is_expired(args.input_cookie_file):
                auth_token = Login(args.username, args.password, guest_token()).login()
                write_to_file(auth_token, args.output_cookie_file)
            else:
                auth_token = load_from_file(args.input_cookie_file)
        else:
            auth_token = Login(args.username, args.password, guest_token()).login()

    if args.user_url:
        if auth_token:
            twspace = Twspace.from_user_avatar(args.user_url, auth_token)
        else:
            twspace = Twspace.from_user_tweets(args.user_url)
    elif args.input_metadata:
        twspace = Twspace.from_file(args.input_metadata)
    else:
        twspace = Twspace.from_space_url(args.input_url)
    twspace_dl = TwspaceDL(twspace, args.output)

    if args.from_dynamic_url:
        twspace_dl.dyn_url = args.from_dynamic_url
    if args.from_master_url:
        twspace_dl.master_url = args.from_master_url

    if args.write_metadata:
        metadata = json.dumps(twspace.source, indent=4)
        filename = twspace_dl.filename
        with open(f"{filename}.json", "w", encoding="utf-8") as metadata_io:
            metadata_io.write(metadata)
    if args.url:
        print(twspace_dl.master_url)
    if args.write_url:
        with open(args.write_url, "a", encoding="utf-8") as url_output:
            url_output.write(twspace_dl.master_url)
    if args.write_playlist:
        twspace_dl.write_playlist()

    if not args.skip_download:
        try:
            twspace_dl.download()
        except KeyboardInterrupt:
            logging.info("Download Interrupted by user")
        finally:
            if not args.keep_files and os.path.exists(twspace_dl.tempdir.name):
                twspace_dl.tempdir.cleanup()
    return EXIT_CODE_SUCCESS


def main() -> int:
    """Main function, creates the argument parser"""
    parser = argparse.ArgumentParser(
        description="Script designed to help download twitter spaces"
    )

    input_group = parser.add_argument_group("input")
    input_method = input_group.add_mutually_exclusive_group()
    output_group = parser.add_argument_group("output")
    login_group = parser.add_argument_group("login")

    parser.add_argument("-v", "--verbose", action="store_true")
    parser.add_argument("-s", "--skip-download", action="store_true")
    parser.add_argument("-k", "--keep-files", action="store_true")
    parser.add_argument("-l", "--log", action="store_true", help="create logfile")
    parser.add_argument("--input-cookie-file", type=str, metavar="COOKIE_FILE")

    login_group.add_argument("--username", type=str, metavar="USERNAME", default=None)
    login_group.add_argument("--password", type=str, metavar="PASSWORD", default=None)
    login_group.add_argument(
        "--output-cookie-file",
        type=str,
        metavar="OUTPUT_COOKIE_FILE",
        default=None,
    )

    input_method.add_argument("-i", "--input-url", type=str, metavar="SPACE_URL")
    input_method.add_argument("-U", "--user-url", type=str, metavar="USER_URL")
    input_group.add_argument(
        "-d",
        "--from-dynamic-url",
        type=str,
        metavar="DYN_URL",
        help=(
            "use the dynamic url for the processes(useful for ended spaces)\n"
            "example: https://prod-fastly-ap-northeast-1.video.pscp.tv/Transcoding/v1/"
            "hls/zUUpEgiM0M18jCGxo2eSZs99p49hfyFQr1l4cdze-Sp4T-DQOMMoZpkbdyetgfwscfvvUk"
            "AdeF-I5hPI4bGoYg/non_transcode/ap-northeast-1/"
            "periscope-replay-direct-prod-ap-northeast-1-public/"
            "audio-space/dynamic_playlist.m3u8?type=live"
        ),
    )
    input_group.add_argument(
        "-f",
        "--from-master-url",
        type=str,
        metavar="URL",
        help=(
            "use the master url for the processes(useful for ended spaces)\n"
            "example: https://prod-fastly-ap-northeast-1.video.pscp.tv/Transcoding/v1/"
            "hls/YRSsw6_P5xUZHMualK5-ihvePR6o4QmoZVOBGicKvmkL_KB9IQYtxVqm3P_"
            "vpZ2HnFkoRfar4_uJOjqC8OCo5A/non_transcode/ap-northeast-1/"
            "periscope-replay-direct-prod-ap-northeast-1-public/"
            "audio-space/master_playlist.m3u8"
        ),
    )
    input_group.add_argument(
        "-M",
        "--input-metadata",
        type=str,
        metavar="PATH",
        help=(
            "use a metadata json file instead of input url\n"
            "(useful for very old ended spaces)"
        ),
    )

    output_group.add_argument(
        "-o",
        "--output",
        type=str,
        metavar="FORMAT_STR",
    )
    output_group.add_argument(
        "-m",
        "--write-metadata",
        action="store_true",
        help="write the full metadata json to a file",
    )
    output_group.add_argument(
        "-p",
        "--write-playlist",
        action="store_true",
        help=(
            "write the m3u8 used to download the stream"
            "(e.g. if you want to use another downloader)"
        ),
    )
    output_group.add_argument(
        "-u", "--url", action="store_true", help="display the master url"
    )
    output_group.add_argument(
        "--write-url", type=str, metavar="URL_OUTPUT", help="write master url to file"
    )
    parser.set_defaults(func=space)
    if len(sys.argv) == 1:
        parser.print_help(sys.stderr)
        return EXIT_CODE_ERROR
    args = parser.parse_args()
    args.func(args)
    return EXIT_CODE_SUCCESS


if __name__ == "__main__":
    main()<|MERGE_RESOLUTION|>--- conflicted
+++ resolved
@@ -17,7 +17,7 @@
 EXIT_CODE_ERROR = 1
 EXIT_CODE_MISUSE = 2
 
-<<<<<<< HEAD
+
 def exception_hook(
     _: Type[BaseException],
     exc_value: BaseException,
@@ -28,11 +28,7 @@
     print(f"\033[31;1;4mError\033[0m: {exc_value}\nRetry with -v to see more details")
 
 
-def space(args: argparse.Namespace) -> None:
-=======
-
 def space(args: argparse.Namespace) -> int:
->>>>>>> c3552d33
     """Manage the twitter space related function"""
     has_input = (
         args.user_url

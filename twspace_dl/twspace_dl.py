import logging
import os
import re
import shutil
import subprocess
import tempfile
from functools import cached_property
from urllib.parse import urlparse

import requests

from .twspace import Twspace

DEFAULT_FNAME_FORMAT = "(%(creator_name)s)%(title)s-%(id)s"


class TwspaceDL:
    """Downloader class for twitter spaces"""

    def __init__(self, space: Twspace, format_str: str) -> None:
        self.space = space
        self.format_str = format_str or DEFAULT_FNAME_FORMAT
        self.session = requests.Session()
        self._tempdir = tempfile.TemporaryDirectory(dir=".")

    @cached_property
    def filename(self) -> str:
        """Returns the formatted filename"""
        filename = self.space.format(self.format_str)
        return filename

    @cached_property
    def dyn_url(self) -> str:
        """Returns the dynamic url i.e. the url used by the browser"""
        space = self.space
        if space["state"] == "Ended" and not space["available_for_replay"]:
            logging.error(
                (
                    "Can't Download. Space has ended, can't retrieve master url. "
                    "You can provide it with -f URL if you have it."
                )
            )
            raise ValueError("Space Ended")
        headers = {
            "authorization": (
                "Bearer "
                "AAAAAAAAAAAAAAAAAAAAANRILgAAAAAAnNwIzUejRCOuH5E6I8xnZz4puTs"
                "=1Zv7ttfk8LF81IUq16cHjhLTvJu4FA33AGWWjCpTnA"
            ),
            "cookie": "auth_token=",
        }
        media_key = space["media_key"]
        response = requests.get(
            "https://twitter.com/i/api/1.1/live_video_stream/status/" + media_key,
            headers=headers,
        )
        try:
            metadata = response.json()
        except Exception as err:
            raise RuntimeError("Space isn't available", space.source) from err
        dyn_url = metadata["source"]["location"]
        return dyn_url

    @cached_property
    def master_url(self) -> str:
        """Master URL for a space"""
        master_url = re.sub(
            r"(?<=/audio-space/).*", "master_playlist.m3u8", self.dyn_url
        )
        return master_url

    @property
    def playlist_url(self) -> str:
        """Get the URL containing the chunks filenames"""
        response = requests.get(self.master_url)
        playlist_suffix = response.text.splitlines()[3]
        domain = urlparse(self.master_url).netloc
        playlist_url = f"https://{domain}{playlist_suffix}"
        return playlist_url

    @property
    def playlist_text(self) -> str:
        """Modify the chunks URL using the master one to be able to download"""
        playlist_text = requests.get(self.playlist_url).text
        master_url_wo_file = re.sub(r"master_playlist\.m3u8.*", "", self.master_url)
        playlist_text = re.sub(r"(?=chunk)", master_url_wo_file, playlist_text)
        return playlist_text

    def write_playlist(self, save_dir: str = "./") -> None:
        """Write the modified playlist for external use"""
        filename = os.path.basename(self.filename) + ".m3u8"
        path = os.path.join(save_dir, filename)
        with open(path, "w", encoding="utf-8") as stream_io:
            stream_io.write(self.playlist_text)
<<<<<<< HEAD
        logging.info("%(path)s written to disk", dict(path=path))
=======
        logging.info(f"{path} written to disk")

    @property
    def tempdir(self):
        return self._tempdir
>>>>>>> c3552d33

    def download(self) -> None:
        """Download a twitter space"""
        if not shutil.which("ffmpeg"):
            raise FileNotFoundError("ffmpeg not installed")
        space = self.space
        self.write_playlist(save_dir=self._tempdir.name)
        state = space["state"]

        cmd_base = [
            "ffmpeg",
            "-y",
            "-stats",
            "-v",
            "warning",
            "-i",
            "-c",
            "copy",
            "-metadata",
            f"title={space['title']}",
            "-metadata",
            f"artist={space['creator_name']}",
            "-metadata",
            f"episode_id={space['id']}",
        ]

        filename = os.path.basename(self.filename)
        filename_m3u8 = os.path.join(self._tempdir.name, filename + ".m3u8")
        filename_old = os.path.join(self._tempdir.name, filename + ".m4a")
        cmd_old = cmd_base.copy()
        cmd_old.insert(1, "-protocol_whitelist")
        cmd_old.insert(2, "file,https,tls,tcp")
        cmd_old.insert(8, filename_m3u8)
        cmd_old.append(filename_old)
        logging.debug("Command for the old part: %s", " ".join(cmd_old))

        if state == "Running":
            filename_new = os.path.join(self._tempdir.name, filename + "_new.m4a")
            cmd_new = cmd_base.copy()
            cmd_new.insert(6, (self.dyn_url))
            cmd_new.append(filename_new)

            concat_fn = os.path.join(self._tempdir.name, "list.txt")
            with open(concat_fn, "w", encoding="utf-8") as list_io:
                list_io.write(
                    "file "
                    + f"'{os.path.abspath(os.path.join(os.getcwd(), filename_old))}'"
                    + "\n"
                    + "file "
                    + f"'{os.path.abspath(os.path.join(os.getcwd(), filename_new))}'"
                )

            cmd_final = cmd_base.copy()
            cmd_final.insert(1, "-f")
            cmd_final.insert(2, "concat")
            cmd_final.insert(3, "-safe")
            cmd_final.insert(4, "0")
            cmd_final.insert(10, concat_fn)
            cmd_final.append(self.filename + ".m4a")

            logging.debug("Command for the new part: %s", " ".join(cmd_new))
            logging.debug("Command for the merge: %s", " ".join(cmd_final))
            try:
                subprocess.run(cmd_new, check=True)
                subprocess.run(cmd_old, check=True)
                subprocess.run(cmd_final, check=True)
            except subprocess.CalledProcessError as err:
                raise RuntimeError(" ".join(err.cmd)) from err
        else:
            try:
                subprocess.run(cmd_old, check=True)
            except subprocess.CalledProcessError as err:
                raise RuntimeError(" ".join(err.cmd)) from err
            shutil.move(filename_old, self.filename + ".m4a")

        logging.info("Finished downloading")<|MERGE_RESOLUTION|>--- conflicted
+++ resolved
@@ -92,15 +92,12 @@
         path = os.path.join(save_dir, filename)
         with open(path, "w", encoding="utf-8") as stream_io:
             stream_io.write(self.playlist_text)
-<<<<<<< HEAD
-        logging.info("%(path)s written to disk", dict(path=path))
-=======
-        logging.info(f"{path} written to disk")
+        logging.info("%(path)s written to disk", dict(path=path))
 
     @property
     def tempdir(self):
+        """Return tempdir"""
         return self._tempdir
->>>>>>> c3552d33
 
     def download(self) -> None:
         """Download a twitter space"""

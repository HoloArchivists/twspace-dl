--- conflicted
+++ resolved
@@ -22,14 +22,10 @@
         self.space = space
         self.format_str = format_str or DEFAULT_FNAME_FORMAT
         self.session = requests.Session()
-<<<<<<< HEAD
-        self._tempdir = tempfile.mkdtemp(dir=".")
-=======
         self.session.mount(
             "https://", HTTPAdapter(max_retries=(Retry(total=5, backoff_factor=0.1)))
         )
-        self._tempdir = tempfile.TemporaryDirectory(dir=".")
->>>>>>> 13347e70
+        self._tempdir = tempfile.mkdtemp(dir=".")
 
     @cached_property
     def filename(self) -> str:

--- conflicted
+++ resolved
@@ -149,17 +149,13 @@
             f"{self.title}-{self.id}-tmp.aac",
             "-c",
             "copy",
-<<<<<<< HEAD
             "-metadata",
             f"title={self.title}",
             "-metadata",
             f"author={author}",
             "-metadata",
             f"episode_id={self.id}",
-            f"./{self.title}-{self.id}.aac",
-=======
             f"./{self.title}-{self.id}.m4a",
->>>>>>> 063edd34
         ]
         subprocess.run(command, check=True)
         logging.info("finished merging")

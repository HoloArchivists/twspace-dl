--- conflicted
+++ resolved
@@ -1,10 +1,6 @@
 [tool.poetry]
 name = "twspace-dl"
-<<<<<<< HEAD
-version = "2023.7.20.0"
-=======
 version = "2023.7.24.1"
->>>>>>> dac047d6
 description = "The only tool to record Twitter spaces (yet)"
 authors = ["Ryu1845 <ryu@tpgjbo.xyz>"]
 readme = "README.md"

--- conflicted
+++ resolved
@@ -15,11 +15,8 @@
 [tool.poetry.dependencies]
 python = "^3.8"
 requests = "^2.26.0"
-<<<<<<< HEAD
 Gooey = "^1.0.8"
-=======
 mutagen = "^1.46.0"
->>>>>>> 23778391
 
 
 [tool.poetry.scripts]
